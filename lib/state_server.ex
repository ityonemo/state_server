--- conflicted
+++ resolved
@@ -592,13 +592,9 @@
 
       state = %{generate_selector(module) | data: initializer}
 
-<<<<<<< HEAD
       case Keyword.pop(options, :name) do
         {nil, options} ->
           :gen_statem.unquote(start_fn)(unquote(states_mod), state, options)
-=======
-    state = %{generate_selector(module) | data: initializer, transition: nil}
->>>>>>> a584c294
 
         {atom, options} when is_atom(atom) ->
           :gen_statem.unquote(start_fn)({:local, atom}, unquote(states_mod),
@@ -783,7 +779,6 @@
         {:keep_state_and_data,
           [{:reply, from, reply} | do_event_conversion(actions)]}
 
-<<<<<<< HEAD
       {:stop, reason, reply, new_data} ->
         reply(from, reply)
 
@@ -794,11 +789,7 @@
 
         {:stop, reason, :"$replied", %{data | data: new_data}}
 
-      other_msg ->
-        other_msg
-=======
       other_msg -> other_msg
->>>>>>> a584c294
     end
   end
 
@@ -818,7 +809,6 @@
       {:noreply, actions} ->
         {:keep_state_and_data, do_event_conversion(actions)}
 
-<<<<<<< HEAD
       {:stop, reason} ->
         {:stop, reason, data}
 
@@ -829,9 +819,6 @@
       {:stop, reason, :"$replied", new_data} ->
         {:stop, reason, new_data}
 
-      other_msg ->
-        do_on_entry(other_msg, nil, state, data)
-=======
       other_msg -> other_msg
     end
   end
@@ -852,7 +839,6 @@
 
       {:noreply, actions} ->
         {:keep_state, data_tr, do_event_conversion(actions)}
->>>>>>> a584c294
     end
   end
 
@@ -1032,13 +1018,8 @@
   defp generate_selector(module) do
     @optional_callbacks
     |> Enum.flat_map(&(&1))  # note that optional callbacks is an accumulating attribute
-<<<<<<< HEAD
     |> Enum.reject(fn {fun, _} -> (fun in [:terminate | @macro_callbacks]) end) #ignore is_ functions.
-    |> Enum.reduce(%{module: module, data: nil}, &add_callback(&2, module, &1))
-=======
-    |> Enum.reject(fn {fun, _} -> fun in @macro_callbacks end) #ignore is_ functions.
     |> Enum.reduce(%{@empty_init | module: module}, &add_callback(&2, module, &1))
->>>>>>> a584c294
   end
 
   ######################################################################
