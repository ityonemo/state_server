defmodule StateServer.MixProject do
  use Mix.Project

  def project do
    [
      app: :state_server,
<<<<<<< HEAD
      version: "0.3.0",
=======
      version: "0.2.2",
>>>>>>> 45d8d03a
      elixir: "~> 1.9",
      start_permanent: Mix.env() == :prod,
      deps: deps(),
      test_coverage: [tool: ExCoveralls],
      package: [
        description: "half gen_server, half gen_statem",
        licenses: ["MIT"],
        files: ~w(lib .formatter.exs mix.exs README* LICENSE* VERSIONS* src examples),
        links: %{"GitHub" => "https://github.com/ityonemo/state_server"}
      ],
      source_url: "https://github.com/ityonemo/state_server/",
      preferred_cli_env: [
        coveralls: :test,
        "coveralls.detail": :test,
        "coveralls.post": :test,
        "coveralls.html": :test],
      docs: [main: "StateServer", extras: ["README.md"]]
    ]
  end

  def application do
    [
      extra_applications: [:logger]
    ]
  end

  defp deps do
    [
      {:credo, "~> 1.1", only: [:dev, :test], runtime: false},
      {:ex_doc, "~> 0.21.1", only: :dev, runtime: false},
      {:excoveralls, "~> 0.11", only: [:dev, :test]},
      {:dialyxir, "~> 0.5", only: :dev, runtime: false}
    ]
  end
end<|MERGE_RESOLUTION|>--- conflicted
+++ resolved
@@ -4,11 +4,8 @@
   def project do
     [
       app: :state_server,
-<<<<<<< HEAD
       version: "0.3.0",
-=======
       version: "0.2.2",
->>>>>>> 45d8d03a
       elixir: "~> 1.9",
       start_permanent: Mix.env() == :prod,
       deps: deps(),
